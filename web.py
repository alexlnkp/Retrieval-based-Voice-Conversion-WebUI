--- conflicted
+++ resolved
@@ -29,12 +29,8 @@
 import numpy as np
 import gradio as gr
 import faiss
-<<<<<<< HEAD
 import fairseq
 from pathlib import Path
-=======
-import pathlib
->>>>>>> 63d07ade
 import json
 from time import sleep
 from subprocess import Popen
@@ -961,7 +957,7 @@
                                 if config.dml == False
                                 else ["pm", "harvest", "rmvpe"]
                             ),
-                            value="rmvpe",
+__logfile                            value="rmvpe",
                             interactive=True,
                         )
                         resample_sr1 = gr.Slider(
